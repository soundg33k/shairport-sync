/*
 * Embedded Avahi client. This file is part of Shairport.
 * Copyright (c) James Laird 2013
 * All rights reserved.
 *
 * Permission is hereby granted, free of charge, to any person
 * obtaining a copy of this software and associated documentation
 * files (the "Software"), to deal in the Software without
 * restriction, including without limitation the rights to use,
 * copy, modify, merge, publish, distribute, sublicense, and/or
 * sell copies of the Software, and to permit persons to whom the
 * Software is furnished to do so, subject to the following conditions:
 *
 * The above copyright notice and this permission notice shall be
 * included in all copies or substantial portions of the Software.
 *
 * THE SOFTWARE IS PROVIDED "AS IS", WITHOUT WARRANTY OF ANY KIND,
 * EXPRESS OR IMPLIED, INCLUDING BUT NOT LIMITED TO THE WARRANTIES
 * OF MERCHANTABILITY, FITNESS FOR A PARTICULAR PURPOSE AND
 * NONINFRINGEMENT. IN NO EVENT SHALL THE AUTHORS OR COPYRIGHT
 * HOLDERS BE LIABLE FOR ANY CLAIM, DAMAGES OR OTHER LIABILITY,
 * WHETHER IN AN ACTION OF CONTRACT, TORT OR OTHERWISE, ARISING
 * FROM, OUT OF OR IN CONNECTION WITH THE SOFTWARE OR THE USE OR
 * OTHER DEALINGS IN THE SOFTWARE.
 */

#include <stdlib.h>

#include <avahi-client/client.h>
#include <avahi-client/publish.h>
#include <avahi-common/thread-watch.h>
#include <avahi-common/error.h>

#include <string.h>
#include "common.h"
#include "mdns.h"

static AvahiClient *client = NULL;
static AvahiEntryGroup *group = NULL;
static AvahiThreadedPoll *tpoll = NULL;

static char *name = NULL;
static int port = 0;

static void egroup_callback(AvahiEntryGroup *g, AvahiEntryGroupState state,
                            AVAHI_GCC_UNUSED void *userdata) {
  if (state == AVAHI_ENTRY_GROUP_COLLISION)
    die("service name already exists on network!");
  if (state == AVAHI_ENTRY_GROUP_FAILURE)
    die("avahi entry group failure!");
}

static void register_service(AvahiClient *c) {
<<<<<<< HEAD
    debug(1, "avahi: register_service.");
    if (!group)
        group = avahi_entry_group_new(c, egroup_callback, NULL);
    if (!group)
        die("avahi_entry_group_new failed");

    if (!avahi_entry_group_is_empty(group))
        return;

    int ret;
    debug(1,"Avahi without metadata");
    ret = avahi_entry_group_add_service(group,
                                        AVAHI_IF_UNSPEC,
                                        AVAHI_PROTO_UNSPEC,
                                        0,
                                        name,
                                        "_raop._tcp",
                                        NULL,
                                        NULL,
                                        port,
                                        MDNS_RECORD_WITHOUT_METADATA,
                                        NULL);
    
    if (ret < 0)
        die("avahi_entry_group_add_service failed");

    ret = avahi_entry_group_commit(group);
    if (ret < 0)
        die("avahi_entry_group_commit failed");
=======
  debug(1, "avahi: register_service.");
  if (!group)
    group = avahi_entry_group_new(c, egroup_callback, NULL);
  if (!group)
    die("avahi_entry_group_new failed");

  if (!avahi_entry_group_is_empty(group))
    return;

  int ret;
#ifdef CONFIG_METADATA
  if (config.metadata_enabled) {
    debug(1, "Avahi with metadata");
    ret = avahi_entry_group_add_service(group, AVAHI_IF_UNSPEC, AVAHI_PROTO_UNSPEC, 0, name,
                                        "_raop._tcp", NULL, NULL, port, MDNS_RECORD_WITH_METADATA,
                                        NULL);
  } else {
#endif
    debug(1, "Avahi without metadata");
    ret = avahi_entry_group_add_service(group, AVAHI_IF_UNSPEC, AVAHI_PROTO_UNSPEC, 0, name,
                                        "_raop._tcp", NULL, NULL, port,
                                        MDNS_RECORD_WITHOUT_METADATA, NULL);
#ifdef CONFIG_METADATA
  }
#endif

  if (ret < 0)
    die("avahi_entry_group_add_service failed");

  ret = avahi_entry_group_commit(group);
  if (ret < 0)
    die("avahi_entry_group_commit failed");
>>>>>>> 24b83145
}

static void client_callback(AvahiClient *c, AvahiClientState state,
                            AVAHI_GCC_UNUSED void *userdata) {
  switch (state) {
  case AVAHI_CLIENT_S_REGISTERING:
    if (group)
      avahi_entry_group_reset(group);
    break;

  case AVAHI_CLIENT_S_RUNNING:
    register_service(c);
    break;

  case AVAHI_CLIENT_FAILURE:
  case AVAHI_CLIENT_S_COLLISION:
    die("avahi client failure");

  case AVAHI_CLIENT_CONNECTING:
    break;
  }
}

static int avahi_register(char *srvname, int srvport) {
  debug(1, "avahi: avahi_register.");
  name = strdup(srvname);
  port = srvport;

  int err;
  if (!(tpoll = avahi_threaded_poll_new())) {
    warn("couldn't create avahi threaded tpoll!");
    return -1;
  }
  if (!(client =
            avahi_client_new(avahi_threaded_poll_get(tpoll), 0, client_callback, NULL, &err))) {
    warn("couldn't create avahi client: %s!", avahi_strerror(err));
    return -1;
  }

  if (avahi_threaded_poll_start(tpoll) < 0) {
    warn("couldn't start avahi tpoll thread");
    return -1;
  }

  return 0;
}

static void avahi_unregister(void) {
  debug(1, "avahi: avahi_unregister.");
  if (tpoll)
    avahi_threaded_poll_stop(tpoll);
  tpoll = NULL;

  if (name)
    free(name);
  name = NULL;
}

mdns_backend mdns_avahi = {
    .name = "avahi", .mdns_register = avahi_register, .mdns_unregister = avahi_unregister};<|MERGE_RESOLUTION|>--- conflicted
+++ resolved
@@ -51,37 +51,6 @@
 }
 
 static void register_service(AvahiClient *c) {
-<<<<<<< HEAD
-    debug(1, "avahi: register_service.");
-    if (!group)
-        group = avahi_entry_group_new(c, egroup_callback, NULL);
-    if (!group)
-        die("avahi_entry_group_new failed");
-
-    if (!avahi_entry_group_is_empty(group))
-        return;
-
-    int ret;
-    debug(1,"Avahi without metadata");
-    ret = avahi_entry_group_add_service(group,
-                                        AVAHI_IF_UNSPEC,
-                                        AVAHI_PROTO_UNSPEC,
-                                        0,
-                                        name,
-                                        "_raop._tcp",
-                                        NULL,
-                                        NULL,
-                                        port,
-                                        MDNS_RECORD_WITHOUT_METADATA,
-                                        NULL);
-    
-    if (ret < 0)
-        die("avahi_entry_group_add_service failed");
-
-    ret = avahi_entry_group_commit(group);
-    if (ret < 0)
-        die("avahi_entry_group_commit failed");
-=======
   debug(1, "avahi: register_service.");
   if (!group)
     group = avahi_entry_group_new(c, egroup_callback, NULL);
@@ -114,7 +83,6 @@
   ret = avahi_entry_group_commit(group);
   if (ret < 0)
     die("avahi_entry_group_commit failed");
->>>>>>> 24b83145
 }
 
 static void client_callback(AvahiClient *c, AvahiClientState state,
