/*
 * HairTunes - RAOP packet handler and slave-clocked replay engine
 * Copyright (c) James Laird 2011
 * All rights reserved.
 *
 * Permission is hereby granted, free of charge, to any person
 * obtaining a copy of this software and associated documentation
 * files (the "Software"), to deal in the Software without
 * restriction, including without limitation the rights to use,
 * copy, modify, merge, publish, distribute, sublicense, and/or
 * sell copies of the Software, and to permit persons to whom the
 * Software is furnished to do so, subject to the following conditions:
 *
 * The above copyright notice and this permission notice shall be
 * included in all copies or substantial portions of the Software.
 *
 * THE SOFTWARE IS PROVIDED "AS IS", WITHOUT WARRANTY OF ANY KIND,
 * EXPRESS OR IMPLIED, INCLUDING BUT NOT LIMITED TO THE WARRANTIES
 * OF MERCHANTABILITY, FITNESS FOR A PARTICULAR PURPOSE AND
 * NONINFRINGEMENT. IN NO EVENT SHALL THE AUTHORS OR COPYRIGHT
 * HOLDERS BE LIABLE FOR ANY CLAIM, DAMAGES OR OTHER LIABILITY,
 * WHETHER IN AN ACTION OF CONTRACT, TORT OR OTHERWISE, ARISING
 * FROM, OUT OF OR IN CONNECTION WITH THE SOFTWARE OR THE USE OR
 * OTHER DEALINGS IN THE SOFTWARE.
 */

#include <stdio.h>
#include <stdlib.h>
#include <string.h>
#include <sys/socket.h>
#include <sys/select.h>
#include <arpa/inet.h>
#include <netinet/in.h>
#include <pthread.h>
#include <openssl/aes.h>
#include <math.h>

#if !defined(HAVE_AO)
#define HAVE_AO 1
#endif
#if HAVE_AO
#include <ao/ao.h>
#else
#include <portaudio.h>
#endif

#ifdef FANCY_RESAMPLING
#include <samplerate.h>
#endif

#include <assert.h>
int debug = 0;

#include "alac.h"

// default buffer - about half a second
#define BUFFER_FRAMES   64
#define START_FILL    55
#define MAX_PACKET      2048

typedef unsigned short seq_t;

// global options (constant after init)
unsigned char aeskey[16], aesiv[16];
AES_KEY aes;
char *rtphost = 0;
int dataport = 0, controlport = 0, timingport = 0;
int fmtp[32];
int sampling_rate;
int frame_size;
#define FRAME_BYTES (4*frame_size)
// maximal resampling shift - conservative
#define OUTFRAME_BYTES (4*(frame_size+3))


alac_file *decoder_info;

#ifdef FANCY_RESAMPLING
int fancy_resampling = 1;
SRC_STATE *src;
#endif

void rtp_request_resend(seq_t first, seq_t last);
void init_buffer(void);
void ab_resync(void);

// interthread variables
  // stdin->decoder
volatile double volume = 1.0;
volatile long fix_volume = 0x10000;

typedef struct audio_buffer_entry {   // decoded audio packets
    int ready;
    signed short *data;
} abuf_t;
volatile abuf_t audio_buffer[BUFFER_FRAMES];
#define BUFIDX(seqno) ((seq_t)(seqno) % BUFFER_FRAMES)

// mutex-protected variables
volatile seq_t ab_read, ab_write;
int ab_buffering = 1, ab_synced = 0;
pthread_mutex_t ab_mutex = PTHREAD_MUTEX_INITIALIZER;
pthread_cond_t ab_buffer_ready = PTHREAD_COND_INITIALIZER;

void die(char *why) {
    fprintf(stderr, "FATAL: %s\n", why);
    exit(1);
}

int hex2bin(unsigned char *buf, char *hex) {
    int i, j;
    if (strlen(hex) != 0x20)
        return 1;
    for (i=0; i<0x10; i++) {
        if (!sscanf(hex, "%2X", &j))
           return 1;
        hex += 2;
        *buf++ = j;
    }
    return 0;
}

int init_decoder(void) {
    alac_file *alac;

    frame_size = fmtp[1]; // stereo samples
    sampling_rate = fmtp[11];

    int sample_size = fmtp[3];
    if (sample_size != 16)
        die("only 16-bit samples supported!");
    
    alac = create_alac(sample_size, 2);
    if (!alac)
        return 1;
    decoder_info = alac;

    alac->setinfo_max_samples_per_frame = frame_size;
    alac->setinfo_7a =      fmtp[2];
    alac->setinfo_sample_size = sample_size;
    alac->setinfo_rice_historymult = fmtp[4];
    alac->setinfo_rice_initialhistory = fmtp[5];
    alac->setinfo_rice_kmodifier = fmtp[6];
    alac->setinfo_7f =      fmtp[7];
    alac->setinfo_80 =      fmtp[8];
    alac->setinfo_82 =      fmtp[9];
    alac->setinfo_86 =      fmtp[10];
    alac->setinfo_8a_rate = fmtp[11];
    allocate_buffers(alac);
    return 0;
}

int main(int argc, char **argv) {
    char *hexaeskey = 0, *hexaesiv = 0;
    char *fmtpstr = 0;
    char *arg;
    int i;
    assert(RAND_MAX >= 0x10000);    // XXX move this to compile time
    while (arg = *++argv) {
        if (!strcasecmp(arg, "iv")) {
            hexaesiv = *++argv;
            argc--;
        } else
        if (!strcasecmp(arg, "key")) {
            hexaeskey = *++argv;
            argc--;
        } else
        if (!strcasecmp(arg, "fmtp")) {
            fmtpstr = *++argv;
        } else
        if (!strcasecmp(arg, "cport")) {
            controlport = atoi(*++argv);
        } else
        if (!strcasecmp(arg, "tport")) {
            timingport = atoi(*++argv);
        } else
        if (!strcasecmp(arg, "dport")) {
            dataport = atoi(*++argv);
        } else
        if (!strcasecmp(arg, "host")) {
            rtphost = *++argv;
        }
#ifdef FANCY_RESAMPLING
        else
        if (!strcasecmp(arg, "resamp")) {
            fancy_resampling = atoi(*++argv);
        }
#endif
    }

    if (!hexaeskey || !hexaesiv)
        die("Must supply AES key and IV!");

    if (hex2bin(aesiv, hexaesiv))
        die("can't understand IV");
    if (hex2bin(aeskey, hexaeskey))
        die("can't understand key");
    AES_set_decrypt_key(aeskey, 128, &aes);

    memset(fmtp, 0, sizeof(fmtp));
    i = 0;
    while (arg = strsep(&fmtpstr, " \t"))
        fmtp[i++] = atoi(arg);

    init_decoder();
    init_buffer();
    init_rtp();      // open a UDP listen port and start a listener; decode into ring buffer
    fflush(stdout);
    init_output();              // resample and output from ring buffer
    
    char line[128];
    int in_line = 0;
    int n;
    double f;
    while (fgets(line + in_line, sizeof(line) - in_line, stdin)) {
        n = strlen(line);
        if (line[n-1] != '\n') {
            in_line = strlen(line) - 1;
            if (n == sizeof(line)-1)
                in_line = 0;
            continue;
        }
        if (sscanf(line, "vol: %lf\n", &f)) {
            assert(f<=0);
            if (debug)
                fprintf(stderr, "VOL: %lf\n", f);
            volume = pow(10.0,0.1*f);
            fix_volume = 65536.0 * volume;
            continue;
        }
        if (!strcmp(line, "exit\n")) {
            exit(0);
        }
        if (!strcmp(line, "flush\n")) {
            pthread_mutex_lock(&ab_mutex);
            ab_resync();
            pthread_mutex_unlock(&ab_mutex);
            if (debug)
                fprintf(stderr, "FLUSH\n");
        }
    }
    fprintf(stderr, "bye!\n");
    fflush(stderr);
	
	uninit_output();
}

void init_buffer(void) {
    int i;
    for (i=0; i<BUFFER_FRAMES; i++)
        audio_buffer[i].data = malloc(OUTFRAME_BYTES);
    ab_resync();
}

void ab_resync(void) {
    int i;
    for (i=0; i<BUFFER_FRAMES; i++)
        audio_buffer[i].ready = 0;
    ab_synced = 0;
}

// the sequence numbers will wrap pretty often.
// this returns true if the second arg is after the first
static inline int seq_order(seq_t a, seq_t b) {
    signed short d = b - a;
    return d > 0;
}

void alac_decode(short *dest, char *buf, int len) {
    char packet[MAX_PACKET];
    assert(len<=MAX_PACKET);

    char iv[16];
    int i;
    memcpy(iv, aesiv, sizeof(iv));
    for (i=0; i+16<=len; i += 16)
        AES_cbc_encrypt(buf+i, packet+i, 0x10, &aes, iv, AES_DECRYPT);
    if (len & 0xf)
        memcpy(packet+i, buf+i, len & 0xf);

    int outsize;

    decode_frame(decoder_info, packet, dest, &outsize);

    assert(outsize == FRAME_BYTES);
}

void buffer_put_packet(seq_t seqno, char *data, int len) {
    volatile abuf_t *abuf = 0;
    short read;
    short buf_fill;

    pthread_mutex_lock(&ab_mutex);
    if (!ab_synced) {
        ab_write = seqno;
        ab_read = seqno-1;
        ab_synced = 1;
    }
    if (seqno == ab_write+1) {                  // expected packet
        abuf = audio_buffer + BUFIDX(seqno);
        ab_write = seqno;
    } else if (seq_order(ab_write, seqno)) {    // newer than expected
        rtp_request_resend(ab_write, seqno-1);
        abuf = audio_buffer + BUFIDX(seqno);
        ab_write = seqno;
    } else if (seq_order(ab_read, seqno)) {     // late but not yet played
        abuf = audio_buffer + BUFIDX(seqno);
    } else {    // too late.
        fprintf(stderr, "\nlate packet %04X (%04X:%04X)\n", seqno, ab_read, ab_write);
    }
    buf_fill = ab_write - ab_read;
    pthread_mutex_unlock(&ab_mutex);

    if (abuf) {
        alac_decode(abuf->data, data, len);
        abuf->ready = 1;
    }

    if (ab_buffering && buf_fill >= START_FILL)
        pthread_cond_signal(&ab_buffer_ready);
    if (!ab_buffering) {
        // check if the t+10th packet has arrived... last-chance resend
        read = ab_read + 10;
        abuf = audio_buffer + BUFIDX(read);
        if (!abuf->ready)
            rtp_request_resend(read, read);
    }
}

static int rtp_sockets[2];  // data, control
#ifdef AF_INET6
    struct sockaddr_in6 rtp_client;
#else
    struct sockaddr_in rtp_client;
#endif

void *rtp_thread_func(void *arg) {
    socklen_t si_len = sizeof(rtp_client);
    char packet[MAX_PACKET];
    char *pktp;
    seq_t seqno;
    ssize_t plen;
    int sock = rtp_sockets[0], csock = rtp_sockets[1];
    int readsock;
    char type;

    fd_set fds;
    FD_ZERO(&fds);
    FD_SET(sock, &fds);
    FD_SET(csock, &fds);

    while (select(csock>sock ? csock+1 : sock+1, &fds, 0, 0, 0)!=-1) {
        if (FD_ISSET(sock, &fds)) {
            readsock = sock;
        } else {
            readsock = csock;
        }
        FD_SET(sock, &fds);
        FD_SET(csock, &fds);

        plen = recvfrom(readsock, packet, sizeof(packet), 0, (struct sockaddr*)&rtp_client, &si_len);
        if (plen < 0)
            continue;
        assert(plen<=MAX_PACKET);
            
        type = packet[1] & ~0x80;
        if (type == 0x60 || type == 0x56) {   // audio data / resend
            pktp = packet;
            if (type==0x56) {
                pktp += 4;
                plen -= 4;
            }
            seqno = ntohs(*(unsigned short *)(pktp+2));
            buffer_put_packet(seqno, pktp+12, plen-12);
        }
    }
}

void rtp_request_resend(seq_t first, seq_t last) {
    if (seq_order(last, first))
        return;

    fprintf(stderr, "requesting resend on %d packets (port %d)\n", last-first+1, controlport);

    char req[8];    // *not* a standard RTCP NACK
    req[0] = 0x80;
    req[1] = 0x55|0x80;  // Apple 'resend'
    *(unsigned short *)(req+2) = htons(1);  // our seqnum
    *(unsigned short *)(req+4) = htons(first);  // missed seqnum
    *(unsigned short *)(req+6) = htons(last-first+1);  // count

#ifdef AF_INET6
    rtp_client.sin6_port = htons(controlport);
#else
    rtp_client.sin_port = htons(controlport);
#endif
    sendto(rtp_sockets[1], req, sizeof(req), 0, (struct sockaddr *)&rtp_client, sizeof(struct sockaddr_in));
}


int init_rtp(void) {
#ifdef AF_INET6
    struct sockaddr_in6 si;
    int type = AF_INET6;
    short *sin_port = &si.sin6_port;
#else
    struct sockaddr_in si;
    int type = AF_INET;
    short *sin_port = &si.sin_port;
#endif
    int sock, csock;    // data and control (we treat the streams the same here)

    sock = socket(type, SOCK_DGRAM, IPPROTO_UDP);
    if (sock==-1)
        die("Can't create socket!");

    memset(&si, 0, sizeof(si));
#ifdef AF_INET6
    si.sin6_family = AF_INET6;
    #ifdef SIN6_LEN
        si.sin6_len = sizeof(si);
    #endif
    si.sin6_addr = in6addr_any;
    si.sin6_flowinfo = 0;
#else
    si.sin_family = AF_INET;
    si.sin_len = sizeof(si);
    si.sin_addr.s_addr = htonl(INADDR_ANY);
#endif

    unsigned short port = 6000 - 3;
    do {
        port += 3;
        *sin_port = htons(port);
    } while (bind(sock, (struct sockaddr*)&si, sizeof(si))==-1);

    csock = socket(type, SOCK_DGRAM, IPPROTO_UDP);
    if (csock==-1)
        die("Can't create socket!");
    *sin_port = htons(port + 1);
    if (bind(csock, (struct sockaddr*)&si, sizeof(si))==-1)
        die("can't bind control socket");

    printf("port: %d\n", port); // let our handler know where we end up listening
    printf("cport: %d\n", port+1);

    pthread_t rtp_thread;
    rtp_sockets[0] = sock;
    rtp_sockets[1] = csock;
    pthread_create(&rtp_thread, NULL, rtp_thread_func, (void *)rtp_sockets);

    return port;
}

static inline short dithered_vol(short sample) {
    static short rand_a, rand_b;
    long out;
    rand_b = rand_a;
    rand_a = rand() & 0xffff;

    out = (long)sample * fix_volume;
    if (fix_volume < 0x10000) {
        out += rand_a;
        out -= rand_b;
    }
    return out>>16;
}

typedef struct {
    double hist[2];
    double a[2];
    double b[3];
} biquad_t;

static void biquad_init(biquad_t *bq, double a[], double b[]) {
    bq->hist[0] = bq->hist[1] = 0.0;
    memcpy(bq->a, a, 2*sizeof(double));
    memcpy(bq->b, b, 3*sizeof(double));
}

static void biquad_lpf(biquad_t *bq, double freq, double Q) {
    double w0 = 2*M_PI*freq/((float)sampling_rate/(float)frame_size);
    double alpha = sin(w0)/(2.0*Q);

    double a_0 = 1.0 + alpha;
    double b[3], a[2];
    b[0] = (1.0-cos(w0))/(2.0*a_0);
    b[1] = (1.0-cos(w0))/a_0;
    b[2] = b[0];
    a[0] = -2.0*cos(w0)/a_0;
    a[1] = (1-alpha)/a_0;

    biquad_init(bq, a, b);
}

static double biquad_filt(biquad_t *bq, double in) {
    double w = in - bq->a[0]*bq->hist[0] - bq->a[1]*bq->hist[1];
    double out = bq->b[1]*bq->hist[0] + bq->b[2]*bq->hist[1] + bq->b[0]*w;
    bq->hist[1] = bq->hist[0];
    bq->hist[0] = w;
}

double bf_playback_rate = 1.0;

static double bf_est_drift = 0.0;   // local clock is slower by 
static biquad_t bf_drift_lpf;
static double bf_est_err = 0.0, bf_last_err;
static biquad_t bf_err_lpf, bf_err_deriv_lpf;
static double desired_fill;
static int fill_count;

void bf_est_reset(short fill) {
    biquad_lpf(&bf_drift_lpf, 1.0/180.0, 0.3);
    biquad_lpf(&bf_err_lpf, 1.0/10.0, 0.25);
    biquad_lpf(&bf_err_deriv_lpf, 1.0/2.0, 0.2);
    fill_count = 0;
    bf_playback_rate = 1.0;
    bf_est_err = bf_last_err = 0;
    desired_fill = fill_count = 0;
}
void bf_est_update(short fill) {
    if (fill_count < 1000) {
        desired_fill += (double)fill/1000.0;
        fill_count++;
        return;
    }

#define CONTROL_A   (1e-4)
#define CONTROL_B   (1e-1)

    double buf_delta = fill - desired_fill;
    bf_est_err = biquad_filt(&bf_err_lpf, buf_delta);
    double err_deriv = biquad_filt(&bf_err_deriv_lpf, bf_est_err - bf_last_err);

    bf_est_drift = biquad_filt(&bf_drift_lpf, CONTROL_B*(bf_est_err*CONTROL_A + err_deriv) + bf_est_drift);

    if (debug)
        fprintf(stderr, "bf %d err %f drift %f desiring %f ed %f estd %f\r", fill, bf_est_err, bf_est_drift, desired_fill, err_deriv, err_deriv + CONTROL_A*bf_est_err);
    bf_playback_rate = 1.0 + CONTROL_A*bf_est_err + bf_est_drift;
    
    bf_last_err = bf_est_err;
}

// get the next frame, when available. return 0 if underrun/stream reset.
short *buffer_get_frame(void) {
    short buf_fill;
    seq_t read;

    pthread_mutex_lock(&ab_mutex);
    
    buf_fill = ab_write - ab_read;
    if (buf_fill < 1 || !ab_synced) {    // init or underrun. stop and wait
        if (ab_synced)
            fprintf(stderr, "\nunderrun.\n");

        ab_buffering = 1;
        pthread_cond_wait(&ab_buffer_ready, &ab_mutex);
        ab_read++;
        buf_fill = ab_write - ab_read;
        pthread_mutex_unlock(&ab_mutex);

        bf_est_reset(buf_fill);
        return 0;
    }
    if (buf_fill >= BUFFER_FRAMES) {   // overrunning! uh-oh. restart at a sane distance
        fprintf(stderr, "\noverrun.\n");
        ab_read = ab_write - START_FILL;
    }
    read = ab_read;
    ab_read++;
    pthread_mutex_unlock(&ab_mutex);

    buf_fill = ab_write - ab_read;
    bf_est_update(buf_fill);

    volatile abuf_t *curframe = audio_buffer + BUFIDX(read);
    if (!curframe->ready) {
        fprintf(stderr, "\nmissing frame.\n");
        memset(curframe->data, 0, FRAME_BYTES);
    }
    curframe->ready = 0;
    return curframe->data;
}

int stuff_buffer(double playback_rate, short *inptr, short *outptr) {
    int i;
    int stuffsamp = frame_size;
    int stuff = 0;
    double p_stuff;

    p_stuff = 1.0 - pow(1.0 - fabs(playback_rate-1.0), frame_size);

    if ((float)rand()/((float)RAND_MAX) < p_stuff) {
        stuff = playback_rate > 1.0 ? -1 : 1;
        stuffsamp = rand() % (frame_size - 1);
    }

    for (i=0; i<stuffsamp; i++) {   // the whole frame, if no stuffing
        *outptr++ = dithered_vol(*inptr++);
        *outptr++ = dithered_vol(*inptr++);
    };
    if (stuff) {
        if (stuff==1) {
            if (debug)
                fprintf(stderr, "+++++++++\n");
            // interpolate one sample
            *outptr++ = dithered_vol(((long)inptr[-2] + (long)inptr[0]) >> 1);
            *outptr++ = dithered_vol(((long)inptr[-1] + (long)inptr[1]) >> 1);
        } else if (stuff==-1) {
            if (debug)
                fprintf(stderr, "---------\n");
            inptr++;
            inptr++;
        }
        for (i=stuffsamp; i<frame_size + stuff; i++) {
            *outptr++ = dithered_vol(*inptr++);
            *outptr++ = dithered_vol(*inptr++);
        }
    }
}

void *audio_thread_func(void *arg) {
#if HAVE_AO
    ao_device* dev = arg;
#else
	PaStream* stream = arg;
#endif
    int i, play_samples;

    signed short buf_fill;
    signed short *inbuf, *outbuf;
    outbuf = malloc(OUTFRAME_BYTES);

#ifdef FANCY_RESAMPLING
    float *frame, *outframe;
    SRC_DATA srcdat;
    if (fancy_resampling) {
        frame = malloc(frame_size*2*sizeof(float));
        outframe = malloc(2*frame_size*2*sizeof(float));
        
        srcdat.data_in = frame;
        srcdat.data_out = outframe;
        srcdat.input_frames = FRAME_BYTES;
        srcdat.output_frames = 2*FRAME_BYTES;
        srcdat.src_ratio = 1.0;
        srcdat.end_of_input = 0;
    }
#endif

    while (1) {
        do {
            inbuf = buffer_get_frame();
        } while (!inbuf);

#ifdef FANCY_RESAMPLING
        if (fancy_resampling) {
            for (i=0; i<2*FRAME_BYTES; i++) {
                frame[i] = (float)inbuf[i] / 32768.0;
                frame[i] *= volume;
            }
            srcdat.src_ratio = bf_playback_rate;
            src_process(src, &srcdat);
            assert(srcdat.input_frames_used == FRAME_BYTES);
            src_float_to_short_array(outframe, outbuf, FRAME_BYTES*2);
            play_samples = srcdat.output_frames_gen;
        } else
#endif
            play_samples = stuff_buffer(bf_playback_rate, inbuf, outbuf);

#if HAVE_AO		
        ao_play(dev, (char *)outbuf, play_samples*4);
#else
		int err = Pa_WriteStream(stream, (char *)outbuf, play_samples*4);
		if( err != paNoError ) {
			printf(  "PortAudio error: %s\n", Pa_GetErrorText( err ) );
			exit(1);
		}
#endif
    }
}

#define NUM_CHANNELS 2

int init_output(void) {
    int err;
#if HAVE_AO
    ao_initialize();
    int driver = ao_default_driver_id();

    ao_sample_format fmt;
    memset(&fmt, 0, sizeof(fmt));

    fmt.bits = 16;
    fmt.rate = sampling_rate;
    fmt.channels = NUM_CHANNELS;
    fmt.byte_format = AO_FMT_LITTLE;
<<<<<<< HEAD
//    fmt.matrix = 0;
=======
>>>>>>> 6e1f784b
    
    ao_device *dev = ao_open_live(driver, &fmt, 0);
	void* arg = dev;
#else
	err = Pa_Initialize();
	if( err != paNoError ) {
		printf(  "PortAudio error: %s\n", Pa_GetErrorText( err ) );
		exit(1);
	}

	PaStreamParameters outputParameters;
	outputParameters.device = Pa_GetDefaultOutputDevice(); /* default output device */
    outputParameters.channelCount = NUM_CHANNELS;
    outputParameters.sampleFormat = paInt16;
    outputParameters.suggestedLatency = Pa_GetDeviceInfo( outputParameters.device )->defaultHighOutputLatency;
    outputParameters.hostApiSpecificStreamInfo = NULL;
	
    /* -- setup stream -- */
	PaStream* stream = NULL;
    err = Pa_OpenStream(
						&stream,
						NULL,
						&outputParameters,
						sampling_rate,
						OUTFRAME_BYTES,
						paClipOff,      /* we won't output out of range samples so don't bother clipping them */
						NULL, /* no callback, use blocking API */
						NULL ); /* no callback, so no callback userData */
    if( err != paNoError ) {
		printf(  "PortAudio error: %s\n", Pa_GetErrorText( err ) );
		exit(1);
	}
	
	err = Pa_StartStream( stream );
    if( err != paNoError ) {
		printf(  "PortAudio error: %s\n", Pa_GetErrorText( err ) );
		exit(1);
	}
	
	void* arg = stream;
#endif
	
#ifdef FANCY_RESAMPLING
    if (fancy_resampling)
        src = src_new(SRC_SINC_MEDIUM_QUALITY, 2, &err);
    else
        src = 0;
#endif

    pthread_t audio_thread;
    pthread_create(&audio_thread, NULL, audio_thread_func, arg);
}

int uninit_output(void) {
#if HAVE_AO
#else
	int err = Pa_Terminate();
	if( err != paNoError )
		printf(  "PortAudio error: %s\n", Pa_GetErrorText( err ) );	
#endif
	return 0;
}<|MERGE_RESOLUTION|>--- conflicted
+++ resolved
@@ -694,10 +694,6 @@
     fmt.rate = sampling_rate;
     fmt.channels = NUM_CHANNELS;
     fmt.byte_format = AO_FMT_LITTLE;
-<<<<<<< HEAD
-//    fmt.matrix = 0;
-=======
->>>>>>> 6e1f784b
     
     ao_device *dev = ao_open_live(driver, &fmt, 0);
 	void* arg = dev;
